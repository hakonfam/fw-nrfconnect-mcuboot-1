/*
 *  Copyright (C) 2017, Linaro Ltd
 *  SPDX-License-Identifier: Apache-2.0
 */

#ifndef H_TARGETS_TARGET_
#define H_TARGETS_TARGET_

#if defined(MCUBOOT_TARGET_CONFIG)
/*
 * Target-specific definitions are permitted in legacy cases that
 * don't provide the information via DTS, etc.
 */
#include MCUBOOT_TARGET_CONFIG
#else
/*
 * Otherwise, the Zephyr SoC header and the DTS provide most
 * everything we need.
 */
#include <soc.h>

#define FLASH_ALIGN FLASH_WRITE_BLOCK_SIZE

/*
 * TODO: remove soc_family_kinetis.h once its flash driver supports
 * FLASH_PAGE_LAYOUT.
 */
#if defined(CONFIG_SOC_FAMILY_KINETIS)
#include "soc_family_kinetis.h"
#endif
#endif /* !defined(MCUBOOT_TARGET_CONFIG) */

/*
 * Sanity check the target support.
 */
<<<<<<< HEAD
#if !defined(DT_FLASH_DEV_NAME) || \
    !defined(FLASH_ALIGN)
=======
#if (!defined(CONFIG_XTENSA) && !defined(DT_FLASH_DEV_NAME)) || \
    (defined(CONFIG_XTENSA) && !defined(DT_SPI_NOR_DRV_NAME)) || \
    !defined(FLASH_ALIGN) ||                  \
    !defined(FLASH_AREA_IMAGE_0_OFFSET) || \
    !defined(FLASH_AREA_IMAGE_0_SIZE) || \
    !defined(FLASH_AREA_IMAGE_1_OFFSET) || \
    !defined(FLASH_AREA_IMAGE_1_SIZE) || \
    !defined(FLASH_AREA_IMAGE_SCRATCH_OFFSET) || \
    !defined(FLASH_AREA_IMAGE_SCRATCH_SIZE)
>>>>>>> 85ee9955
#error "Target support is incomplete; cannot build mcuboot."
#endif

#endif<|MERGE_RESOLUTION|>--- conflicted
+++ resolved
@@ -33,20 +33,9 @@
 /*
  * Sanity check the target support.
  */
-<<<<<<< HEAD
-#if !defined(DT_FLASH_DEV_NAME) || \
-    !defined(FLASH_ALIGN)
-=======
 #if (!defined(CONFIG_XTENSA) && !defined(DT_FLASH_DEV_NAME)) || \
     (defined(CONFIG_XTENSA) && !defined(DT_SPI_NOR_DRV_NAME)) || \
-    !defined(FLASH_ALIGN) ||                  \
-    !defined(FLASH_AREA_IMAGE_0_OFFSET) || \
-    !defined(FLASH_AREA_IMAGE_0_SIZE) || \
-    !defined(FLASH_AREA_IMAGE_1_OFFSET) || \
-    !defined(FLASH_AREA_IMAGE_1_SIZE) || \
-    !defined(FLASH_AREA_IMAGE_SCRATCH_OFFSET) || \
-    !defined(FLASH_AREA_IMAGE_SCRATCH_SIZE)
->>>>>>> 85ee9955
+    !defined(FLASH_ALIGN)
 #error "Target support is incomplete; cannot build mcuboot."
 #endif
 
