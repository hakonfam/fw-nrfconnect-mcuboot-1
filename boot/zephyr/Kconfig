# Copyright (c) 2017 Linaro Limited
#
# SPDX-License-Identifier: Apache-2.0
#

mainmenu "MCUboot configuration"

comment "MCUboot-specific configuration options"

# Hidden option to mark a project as MCUboot
config MCUBOOT
	default y
	bool
	select MPU_ALLOW_FLASH_WRITE if ARM_MPU

if BOARD_HAS_NRF5_BOOTLOADER

# When compiling MCUBoot, the image will be linked to the boot partition.
# Override .text offset to make sure it is set to zero.
# This is necessary when other bootloaders set a different default for
# application images which are not bootloaders.

config TEXT_SECTION_OFFSET
	default 0x00

endif # BOARD_HAS_NRF5_BOOTLOADER

config BOOT_USE_MBEDTLS
	bool
	# Hidden option
	default n
	help
	  Use mbedTLS for crypto primitives.

config BOOT_USE_TINYCRYPT
	bool
	# Hidden option
	default n
	# When building for ECDSA, we use our own copy of mbedTLS, so the
	# Zephyr one must not be enabled or the MBEDTLS_CONFIG_FILE macros
	# will collide.
	depends on ! MBEDTLS
	help
	  Use TinyCrypt for crypto primitives.

config BOOT_USE_BL_CRYPTO
	bool
	# Hidden option
	default n
	# When building for ECDSA, we use our own copy of mbedTLS, so the
	# Zephyr one must not be enabled or the MBEDTLS_CONFIG_FILE macros
	# will collide.
	depends on ! MBEDTLS
	help
	  Use BL for crypto primitives.

config BOOT_USE_ECDSA
	bool
	default n

menu "MCUBoot settings"

config MCUBOOT_SCRATCH_SIZE
	hex "Scratch area size"
	default 0x1e000

config MCUBOOT_STORAGE_SIZE
	hex "Offset of image 1"
	default 0x4000

config PARTITION_MANAGER_RESERVED_SPACE_MCUBOOT
	hex "Flash space reserved for bootloader."
	default 0xc000
	help
	  Flash space set aside for the MCUBoot. Note, the name
	  of this configuration needs to match the requirements set by the
	  script 'partition_manager.py'. See pm.yaml.


config PARTITION_MANAGER_RESERVED_SPACE_MCUBOOT_SCRATCH
	hex "Flash space reserved for scratch."
	default 0x1e000
	help
	  Flash space set aside for the scratch area.

config PARTITION_MANAGER_RESERVED_SPACE_MCUBOOT_STORAGE
	hex "Flash space reserved for scratch."
	default 0x4000
	help
	  Flash space set aside for the scratch area.
choice
	prompt "Signature type"
	default BOOT_SIGNATURE_TYPE_RSA

config BOOT_SIGNATURE_TYPE_RSA
	bool "RSA signatures"
	select BOOT_USE_MBEDTLS
	select MBEDTLS

config BOOT_SIGNATURE_TYPE_ECDSA_P256
	bool "Elliptic curve digital signatures with curve P-256"
	select BOOT_USE_ECDSA

endchoice

if BOOT_USE_ECDSA

choice
	prompt "Crypto lib"
	default BOOT_USE_MCUBOOT_TC

config BOOT_USE_MCUBOOT_TC
	bool "Tiny Crypto"
	select BOOT_USE_TINYCRYPT

config BOOT_USE_MCUBOOT_SHARED_CRYPTO
	bool "Shared Crypto"
	select BOOT_USE_BL_CRYPTO
endchoice

<<<<<<< HEAD
endif

config BOOT_SIGNATURE_KEY_FILE
	string "PEM key file"
	default ""
	help
	  The key file will be parsed by imgtool's getpub command and a .c source
	  with the public key information will be written in a format expected by
	  MCUboot.

=======
>>>>>>> 178e279e
config MBEDTLS_CFG_FILE
	default "mcuboot-mbedtls-cfg.h"

config BOOT_VALIDATE_SLOT0
	bool "Validate image slot 0 on every boot"
	default y
	help
	  If y, the bootloader attempts to validate the signature of
	  slot0 every boot.  This adds the signature check time to
	  every boot, but can mitigate against some changes that are
	  able to modify the flash image itself.

config BOOT_UPGRADE_ONLY
	bool "Overwrite image updates instead of swapping"
	default n
	help
	  If y, overwrite slot0 with the upgrade image instead of
	  swapping them.  This prevents the fallback recovery, but
	  uses a much simpler code path.

config BOOT_BOOTSTRAP
	bool "Boostrap erased slot0 from slot1"
	default n
	help
	  If y, enables bootstraping support. Bootstrapping allows an erased
	  slot0 to be initialized from a valid image in slot1.
	  If unsure, leave at the default value.

config BOOT_ENCRYPT_RSA
	bool "Support for encrypted upgrade images"
	default n
	help
	  If y, images in slot 1 can be encrypted and are decrypted
	  on the fly when upgrading to slot 0, as well as encrypted
	  back when swapping from slot 0 to slot 1.

config BOOT_MAX_IMG_SECTORS
	int "Maximum number of sectors per image slot"
	default 128
	help
	  This option controls the maximum number of sectors that each of
	  the two image areas can contain. Smaller values reduce MCUboot's
	  memory usage; larger values allow it to support larger images.
	  If unsure, leave at the default value.

config BOOT_ERASE_PROGRESSIVELY
	bool "Erase flash progressively when receiving new firmware"
	default y if SOC_NRF52840
	help
	 If enabled, flash is erased as necessary when receiving new firmware,
	 instead of erasing the whole image slot at once. This is necessary
	 on some hardware that has long erase times, to prevent long wait
	 times at the beginning of the DFU process.

config ZEPHYR_TRY_MASS_ERASE
	bool "Try to mass erase flash when flashing MCUboot image"
	default y
	help
	  If y, attempt to configure the Zephyr build system's "flash"
	  target to mass-erase the flash device before flashing the
	  MCUboot image. This ensures the scratch and other partitions
	  are in a consistent state.

	  This is not available for all targets.

config BOOT_HAVE_LOGGING
	bool "MCUboot have logging enabled"
	default y
	select LOG
	select LOG_IMMEDIATE
	help
	  If y, enables logging on the serial port. The log level can
	  be defined by setting `CONFIG_MCUBOOT_LOG_LEVEL_*`.
	  If unsure, leave at the default value.

if BOOT_HAVE_LOGGING
module = MCUBOOT
module-dep = LOG
module-str = Log level for MCUBOOT application
source "subsys/logging/Kconfig.template.log_config"
endif

menuconfig MCUBOOT_SERIAL
	bool "MCUboot serial recovery"
	default n
	select REBOOT
	select GPIO
	select SERIAL
	select UART_INTERRUPT_DRIVEN
	select BASE64
	select TINYCBOR
	help
	  If y, enables a serial-port based update mode. This allows
	  MCUboot itself to load update images into flash over a UART.
	  If unsure, leave at the default value.

if MCUBOOT_SERIAL

choice
	prompt "Serial device"
	default BOOT_SERIAL_UART if !BOARD_NRF52840_PCA10059
	default BOOT_SERIAL_CDC_ACM if BOARD_NRF52840_PCA10059

config BOOT_SERIAL_UART
	bool "UART"
	# SERIAL and UART_INTERRUPT_DRIVEN already selected

config BOOT_SERIAL_CDC_ACM
	bool "CDC ACM"
	select USB
	select USB_DEVICE_STACK
	select USB_CDC_ACM

endchoice

config BOOT_MAX_LINE_INPUT_LEN
	int "Maximum command line length"
	default 512
	help
	  Maximum length of commands transported over the serial port.

config BOOT_SERIAL_DETECT_PORT
	string "GPIO device to trigger serial recovery mode"
	default GPIO_0 if SOC_FAMILY_NRF
	help
	  Zephyr GPIO device which contains the pin used to trigger
	  serial recovery mode.

config BOOT_SERIAL_DETECT_PIN
	int "Pin to trigger serial recovery mode"
	default 11 if BOARD_NRF52840_PCA10056
	default 13 if BOARD_NRF52_PCA10040
	help
	  Pin on the serial detect port which triggers serial recovery mode.

config BOOT_SERIAL_DETECT_PIN_VAL
	int "Serial detect pin trigger value"
	default 0
	range 0 1
	help
	  Logic value of the detect pin which triggers serial recovery
	  mode.

endif # MCUBOOT_SERIAL

endmenu

config MCUBOOT_DEVICE_SETTINGS
	# Hidden selector for device-specific settings
	bool
	default y
        # CPU options
	select MCUBOOT_DEVICE_CPU_CORTEX_M0 if CPU_CORTEX_M0
        # Enable flash page layout if available
	select FLASH_PAGE_LAYOUT if FLASH_HAS_PAGE_LAYOUT
	# Enable flash_map module as flash I/O back-end
	select FLASH_MAP

config MCUBOOT_DEVICE_CPU_CORTEX_M0
	# Hidden selector for Cortex-M0 settings
	bool
	default n
	select SW_VECTOR_RELAY if !CPU_CORTEX_M0_HAS_VECTOR_TABLE_REMAP

comment "Zephyr configuration options"

config ZEPHYR_BASE
	string
	option env="ZEPHYR_BASE"

source "$ZEPHYR_BASE/Kconfig.zephyr"<|MERGE_RESOLUTION|>--- conflicted
+++ resolved
@@ -118,19 +118,8 @@
 	select BOOT_USE_BL_CRYPTO
 endchoice
 
-<<<<<<< HEAD
 endif
 
-config BOOT_SIGNATURE_KEY_FILE
-	string "PEM key file"
-	default ""
-	help
-	  The key file will be parsed by imgtool's getpub command and a .c source
-	  with the public key information will be written in a format expected by
-	  MCUboot.
-
-=======
->>>>>>> 178e279e
 config MBEDTLS_CFG_FILE
 	default "mcuboot-mbedtls-cfg.h"
 
