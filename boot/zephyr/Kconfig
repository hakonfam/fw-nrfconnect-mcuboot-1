--- conflicted
+++ resolved
@@ -137,17 +137,10 @@
 	bool "MCUboot have logging enabled"
 	default y
 	select LOG
-<<<<<<< HEAD
-	select LOG_INPLACE_PROCESS
-	help
-	  If y, enables logging on the serial port. The log level can
-	  be defined by setting `LOG_DEFAULT_LEVEL`.
-=======
 	select LOG_IMMEDIATE
 	help
 	  If y, enables logging on the serial port. The log level can
 	  be defined by setting `CONFIG_MCUBOOT_LOG_LEVEL_*`.
->>>>>>> f9be7a9f
 	  If unsure, leave at the default value.
 
 if BOOT_HAVE_LOGGING
