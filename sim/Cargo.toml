[package]
name = "bootsim"
version = "0.1.0"
authors = ["David Brown <davidb@davidb.org>"]
edition = "2018"

[features]
default = []

sig-rsa = ["mcuboot-sys/sig-rsa"]
sig-ecdsa = ["mcuboot-sys/sig-ecdsa"]
overwrite-only = ["mcuboot-sys/overwrite-only"]
validate-slot0 = ["mcuboot-sys/validate-slot0"]
enc-rsa = ["mcuboot-sys/enc-rsa"]
enc-kw = ["mcuboot-sys/enc-kw"]
bootstrap = ["mcuboot-sys/bootstrap"]

[dependencies]
libc = "0.2.0"
rand = "0.4.0"
docopt = "0.8"
serde = "1.0"
serde_derive = "1.0"
log = "0.4"
<<<<<<< HEAD
env_logger = "0.4"
=======
env_logger = "0.5"
>>>>>>> f9be7a9f
simflash = { path = "simflash" }
mcuboot-sys = { path = "mcuboot-sys" }
ring = "0.14.1"
untrusted = "0.6.2"
pem = "0.5"
aes-ctr = "0.2.0"
base64 = "0.9.3"

# The simulator runs very slowly without optimization.  A value of 1
# compiles in about half the time, but runs about 5-6 times slower.  2
# and 3 are hardly different in either compile time or performance.
# Use 2 in case that makes the code slightly more debuggable.
[profile.test]
opt-level = 2

[profile.dev]
opt-level = 2<|MERGE_RESOLUTION|>--- conflicted
+++ resolved
@@ -22,11 +22,7 @@
 serde = "1.0"
 serde_derive = "1.0"
 log = "0.4"
-<<<<<<< HEAD
-env_logger = "0.4"
-=======
 env_logger = "0.5"
->>>>>>> f9be7a9f
 simflash = { path = "simflash" }
 mcuboot-sys = { path = "mcuboot-sys" }
 ring = "0.14.1"
