--- conflicted
+++ resolved
@@ -6,9 +6,5 @@
 
 [dependencies]
 error-chain = "0.12.0"
-<<<<<<< HEAD
-rand = "0.3.0"
-=======
 rand = "0.4.5"
->>>>>>> f9be7a9f
 log = "0.4"